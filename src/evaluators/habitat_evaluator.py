--- conflicted
+++ resolved
@@ -196,15 +196,9 @@
                 )
                 
                 # print metrics of this episode
-<<<<<<< HEAD
                 for k in ["distance_to_goal", "success", "spl", "agent_time", "sim_time", "num_steps"]:
                     logger_per_episode.info(f"{k},{per_episode_metrics[k]}")
                 
-=======
-                for k, v in per_ep_metrics.items():
-                    logger_per_episode.info(f"{k},{v}")
-
->>>>>>> 12dc5691
                 # add to the metrics list
                 dict_of_metrics[f"{episode_id},{scene_id}"] = per_episode_metrics
 
@@ -242,17 +236,12 @@
         *args,
         **kwargs,
     ):
-<<<<<<< HEAD
         dict_of_metrics = self.evaluate_and_get_maps(
             episode_id_last,
             scene_id_last,
             log_dir,
             agent_seed,
             200
-=======
-        ids, metrics_list, _ = self.evaluate_and_get_maps(
-            episode_id_last, scene_id_last, log_dir, agent_seed, 200
->>>>>>> 12dc5691
         )
         return dict_of_metrics
 
